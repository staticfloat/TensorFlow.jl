julia 0.7
ProtoBuf 0.3.0
PyCall 1.7.1
Conda 0.6.0
Distributions 0.10.2
StatsFuns 0.3.0
<<<<<<< HEAD
SpecialFunctions v0.7.0
JLD 0.6.3
=======
JLD2 0.0.6
>>>>>>> 9bdc898f
FileIO 0.1.2
Juno 0.2.3
Compat 0.18
MacroTools 0.3.6
AutoHashEquals 0.1.0
Nullables 0.0.7
MNIST 0.0.2<|MERGE_RESOLUTION|>--- conflicted
+++ resolved
@@ -1,19 +1,14 @@
-julia 0.7
+julia 0.6
 ProtoBuf 0.3.0
 PyCall 1.7.1
+TakingBroadcastSeriously 0.1.1
 Conda 0.6.0
 Distributions 0.10.2
 StatsFuns 0.3.0
-<<<<<<< HEAD
-SpecialFunctions v0.7.0
-JLD 0.6.3
-=======
 JLD2 0.0.6
->>>>>>> 9bdc898f
 FileIO 0.1.2
 Juno 0.2.3
 Compat 0.18
 MacroTools 0.3.6
 AutoHashEquals 0.1.0
-Nullables 0.0.7
 MNIST 0.0.2