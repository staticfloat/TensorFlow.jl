module Variables

export
assign,
assign_add,
assign_sub,
scatter_update,
scatter_sub,
scatter_add,
scatter_mul,
scatter_div,
Variable,
variable_scope,
get_variable,
global_variables_initializer

import TensorFlow
const tf = TensorFlow

import .tf.Ops:
    assign,
    assign_add,
    assign_sub,
    scatter_update,
    scatter_sub,
    scatter_add,
    scatter_mul,
    scatter_div

<<<<<<< HEAD
using Nullables

import Distributions

=======
>>>>>>> 3c3977a0
mutable struct Variable{T} <: tf.AbstractTensor{T}
    var_node::tf.Tensor{T}
    assign_node::tf.Tensor{T}

    Variable{T}() where {T} = new{T}()
end

function Variable(var_node::tf.Tensor{T}, assign_node::tf.Tensor{T}) where T
    v = Variable{T}()
    v.var_node = var_node
    v.assign_node = assign_node
    v
end


"""
A variable maintains state in the graph across calls to `run()`.
You add a variable to the graph by constructing an instance of the type `Variable`.

The `Variable()` constructor requires an `initial_value` for the variable,
which can be a `Tensor` of any type and shape. The initial value defines the
type and shape of the variable. After construction, the type and shape of the
variable are fixed. The value can be changed using one of the `assign` methods.

If you want to change the shape of a variable later you have to use an
`assign` `Operation` with `validate_shape=false`.

Variables can be used as inputs to `Operation`s, just like any `Tensor`.

When you launch the graph, variables have to be explicitly initialized before
you can run `Operation`s that use their value. You can initialize a variable by
running its `initializer` `Operation`, restoring the variable from a save file,
or simply running an `assign` `Operation` that assigns a value to the variable.
"""
function Variable(initial_value; name="", trainable=true, literal_name=false)
    self = Variable{eltype(initial_value)}()
    if !literal_name
        name = tf.get_name(name)
    end
    self.var_node = tf.Ops.variable_v2(name=name,
                                       dtype=eltype(initial_value),
                                       shape=tf.TensorShape([size(initial_value)...]))

    self.assign_node = tf.Ops.assign(self.var_node, initial_value, name="$name/Assign")
    tf.add_to_collection(:Variables, self)
    if trainable
        tf.add_to_collection(:TrainableVariables, self)
    end
    return self
end

@tf.with_def_graph function Variable(graph::tf.Graph, s::AbstractString)
    var_node = tf.Tensor(get(tf.get_node_by_name(graph, s)))
    assign_node = tf.Tensor(get(tf.get_node_by_name(graph, "$s/Assign")))
    Variable(var_node, assign_node)
end

Base.setindex!(v::Variable, value) = assign(v, value)

Base.convert(::Type{tf.Tensor}, v::Variable) = v.var_node

"""
Returns an `Operation` that initializes all TensorFlow `Variable`s.
"""
function global_variables_initializer()
    return tf.group([var.assign_node for var in tf.get_collection(:Variables)]...)
end

run(sess::tf.Session, var::Variable) = run(sess, tf.Tensor(var))
run(sess::tf.Session, vars::AbstractVector{Variable}) = run(sess, map(tf.Tensor, vars))

mutable struct Scope
    name::Nullable{String}
    initializer::Nullable{Any}
    reuse::Bool
    Scope() = new(Nullable{String}(), Nullable{Any}(), false)
end

const scope_stack = Scope[]

function make_scope(name; initializer=nothing, reuse=false)
    scope = Scope()
    scope.name = Nullable(name)
    if initializer != nothing
        scope.initializer = Nullable(initializer)
    end
    scope.reuse = reuse
    return scope
end

"""
Returns a context manager for defining `Operation`s that create `Variable`s (layers).

This context manager validates that the (optional) values are from the same graph,
ensures that graph is the default graph, and pushes a name scope and a variable scope.
Variable scope allows one to create new variables and to share already created
ones while providing checks to not create or share variables by accident.
"""
function variable_scope(f, name; kwargs...)
    scope = make_scope(name; kwargs...)
    push!(scope_stack, scope)
    try
        f()
    finally
        pop!(scope_stack)
    end
end

get_dims(t::tf.TensorShape) = map(get, t.dims)
get_dims(x) = x

struct NormalInitializer
    sd::Float64
end

NormalInitializer() = NormalInitializer(.01)

Base.rand(rng::NormalInitializer, shape...) = rng.sd * randn(shape)

"""
Gets an existing variable with these parameters (`shape`, `dtype`, `trainable`)
or create a new one.
"""
function tf.get_variable(var_name, shape, dtype; trainable=true, kwargs...)
    local v
    tf.with_top_level() do
        shape = get_dims(shape)
        scope = make_scope(var_name; kwargs...)
        push!(scope_stack, scope)
        name = join([get(x.name) for x in scope_stack], "/")
        try
            initializer = NormalInitializer()
            reuse = false
            for scope in scope_stack
                if !isnull(scope.initializer)
                    initializer = get(scope.initializer)
                end
                if scope.reuse
                    reuse = true
                end
            end
            if reuse
                v = Variable(name)
            else
                if length(shape) > 0
                    iv = rand(initializer, shape...)
                else
                    iv = rand(initializer, 1)[1]
                end
                v = Variable(map(dtype, iv), name=name, trainable=trainable, literal_name=true)
            end
        finally
            pop!(scope_stack)
        end
    end
    return v
end

function tf.get_variable(var_name; shape=nothing, dtype=nothing, kwargs...)
    @tf.required shape dtype
    tf.get_variable(var_name, shape, dtype; kwargs...)
end

tf.get_tensors(v::Variable) = [v.var_node]

function is_variable(name::AbstractString)
    return occursin(r"^(Variable|VariableV\d+)$", name)
end

is_variable(name::Union{tf.Operation, tf.AbstractTensor}) = is_variable(tf.get_op(name).op_name)

is_variable(def::tf.tensorflow.NodeDef) = is_variable(def.op)

end<|MERGE_RESOLUTION|>--- conflicted
+++ resolved
@@ -27,13 +27,9 @@
     scatter_mul,
     scatter_div
 
-<<<<<<< HEAD
+import Distributions
 using Nullables
 
-import Distributions
-
-=======
->>>>>>> 3c3977a0
 mutable struct Variable{T} <: tf.AbstractTensor{T}
     var_node::tf.Tensor{T}
     assign_node::tf.Tensor{T}
@@ -48,7 +44,6 @@
     v
 end
 
-
 """
 A variable maintains state in the graph across calls to `run()`.
 You add a variable to the graph by constructing an instance of the type `Variable`.
@@ -73,11 +68,9 @@
     if !literal_name
         name = tf.get_name(name)
     end
-    self.var_node = tf.Ops.variable_v2(name=name,
-                                       dtype=eltype(initial_value),
-                                       shape=tf.TensorShape([size(initial_value)...]))
-
-    self.assign_node = tf.Ops.assign(self.var_node, initial_value, name="$name/Assign")
+    self.var_node = tf.Ops.variable_v2(name=name, dtype=eltype(initial_value), shape=tf.TensorShape([size(initial_value)...]))
+
+    self.assign_node = tf.Ops.assign(tf.Tensor(self.var_node), initial_value, name="$name/Assign")
     tf.add_to_collection(:Variables, self)
     if trainable
         tf.add_to_collection(:TrainableVariables, self)
